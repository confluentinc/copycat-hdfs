<?xml version="1.0" encoding="UTF-8"?>
<!--
  ~ Copyright 2018 Confluent Inc.
  ~
  ~ Licensed under the Confluent Community License (the "License"); you may not use
  ~ this file except in compliance with the License.  You may obtain a copy of the
  ~ License at
  ~
  ~ http://www.confluent.io/confluent-community-license
  ~
  ~ Unless required by applicable law or agreed to in writing, software
  ~ distributed under the License is distributed on an "AS IS" BASIS, WITHOUT
  ~ WARRANTIES OF ANY KIND, either express or implied.  See the License for the
  ~ specific language governing permissions and limitations under the License.
  -->
<project xmlns="http://maven.apache.org/POM/4.0.0" xmlns:xsi="http://www.w3.org/2001/XMLSchema-instance" xsi:schemaLocation="http://maven.apache.org/POM/4.0.0 http://maven.apache.org/maven-v4_0_0.xsd">

    <modelVersion>4.0.0</modelVersion>

    <parent>
        <groupId>io.confluent</groupId>
        <artifactId>kafka-connect-storage-common-parent</artifactId>
        <version>10.1.2</version>
    </parent>

    <artifactId>kafka-connect-hdfs</artifactId>
    <version>10.0.9-SNAPSHOT</version>
    <packaging>jar</packaging>
    <name>kafka-connect-hdfs</name>
    <organization>
        <name>Confluent, Inc.</name>
        <url>http://confluent.io</url>
    </organization>
    <url>http://confluent.io</url>
    <description>
        A Kafka Connect HDFS connector for copying data between Kafka and Hadoop HDFS.
    </description>

    <licenses>
        <license>
            <name>Confluent Community License</name>
            <url>http://www.confluent.io/confluent-community-license</url>
            <distribution>repo</distribution>
        </license>
    </licenses>

    <scm>
        <connection>scm:git:git://github.com/confluentinc/kafka-connect-hdfs.git</connection>
        <developerConnection>scm:git:git@github.com:confluentinc/kafka-connect-hdfs.git</developerConnection>
        <url>https://github.com/confluentinc/kafka-connect-hdfs</url>
        <tag>10.0.x</tag>
    </scm>

    <properties>
        <confluent.maven.repo>http://packages.confluent.io/maven/</confluent.maven.repo>
        <apacheds-jdbm1.version>2.0.0-M2</apacheds-jdbm1.version>
        <confluent-log4j.version>1.2.17-cp2.2</confluent-log4j.version>
        <kafka.connect.maven.plugin.version>0.11.1</kafka.connect.maven.plugin.version>
        <maven.release.plugin.version>2.5.3</maven.release.plugin.version>
        <kafka.connect.storage.common.version>10.1.1</kafka.connect.storage.common.version>
        <confluent-log4j.version>1.2.17-cp2</confluent-log4j.version>
        <commons.collections.version>3.2.2</commons.collections.version>
        <libthrift.version>0.13.0</libthrift.version>
        <log4j-api.version>2.8.2</log4j-api.version>
        <!-- temporary fix by pinning the version until we upgrade to a version of common that contains this or newer version.
            See https://github.com/confluentinc/common/pull/332 for details -->
        <dependency.check.version>6.1.6</dependency.check.version>
    </properties>

    <repositories>
        <repository>
            <id>confluent</id>
            <name>Confluent</name>
            <url>${confluent.maven.repo}</url>
        </repository>
    </repositories>

    <dependencies>
        <dependency>
            <groupId>org.apache.kafka</groupId>
            <artifactId>connect-api</artifactId>
            <scope>provided</scope>
        </dependency>
        <dependency>
            <groupId>org.apache.kafka</groupId>
            <artifactId>connect-json</artifactId>
            <version>${kafka.version}</version>
            <scope>provided</scope>
        </dependency>
        <dependency>
            <groupId>io.confluent</groupId>
            <artifactId>kafka-connect-storage-common</artifactId>
            <version>${kafka.connect.storage.common.version}</version>
        </dependency>
        <dependency>
            <groupId>io.confluent</groupId>
            <artifactId>kafka-connect-storage-core</artifactId>
            <version>${kafka.connect.storage.common.version}</version>
        </dependency>
        <dependency>
            <groupId>io.confluent</groupId>
            <artifactId>kafka-connect-storage-format</artifactId>
            <version>${kafka.connect.storage.common.version}</version>
        </dependency>
        <dependency>
            <groupId>io.confluent</groupId>
            <artifactId>kafka-connect-storage-partitioner</artifactId>
            <version>${kafka.connect.storage.common.version}</version>
        </dependency>
        <dependency>
            <groupId>io.confluent</groupId>
            <artifactId>kafka-connect-storage-wal</artifactId>
            <version>${kafka.connect.storage.common.version}</version>
        </dependency>
        <dependency>
            <groupId>io.confluent</groupId>
            <artifactId>kafka-connect-storage-hive</artifactId>
            <version>${kafka.connect.storage.common.version}</version>
            <exclusions>
                <exclusion>
                    <groupId>io.netty</groupId>
                    <artifactId>netty</artifactId>
                </exclusion>
                <exclusion>
                    <groupId>io.netty</groupId>
                    <artifactId>netty-all</artifactId>
                </exclusion>
                <exclusion>
                    <groupId>io.netty</groupId>
                    <artifactId>netty-codec</artifactId>
                </exclusion>
                <exclusion>
                    <groupId>org.apache.htrace</groupId>
                    <artifactId>htrace-core4</artifactId>
                </exclusion>
                <exclusion>
                    <groupId>org.apache.htrace</groupId>
                    <artifactId>htrace-core</artifactId>
                </exclusion>
                <exclusion>
                    <groupId>org.apache.calcite.avatica</groupId>
                    <artifactId>avatica</artifactId>
                </exclusion>
                <exclusion>
                    <groupId>org.apache.avro</groupId>
                    <artifactId>avro-ipc-jetty</artifactId>
                </exclusion>
            </exclusions>
        </dependency>
        <dependency>
            <groupId>commons-collections</groupId>
            <artifactId>commons-collections</artifactId>
            <version>${commons.collections.version}</version>
        </dependency>
        <dependency>
            <groupId>org.apache.thrift</groupId>
            <artifactId>libthrift</artifactId>
            <version>${libthrift.version}</version>
        </dependency>
        <dependency>
            <groupId>org.apache.logging.log4j</groupId>
            <artifactId>log4j-1.2-api</artifactId>
            <version>${log4j-api.version}</version>
        </dependency>
        <dependency>
            <groupId>com.github.spotbugs</groupId>
            <artifactId>spotbugs-annotations</artifactId>
        </dependency>
        <dependency>
            <groupId>com.fasterxml.jackson.core</groupId>
            <artifactId>jackson-databind</artifactId>
            <version>${jackson.databind.version}</version>
        </dependency>
        <dependency>
            <groupId>com.fasterxml.jackson.core</groupId>
            <artifactId>jackson-core</artifactId>
            <version>${jackson.version}</version>
        </dependency>
        <dependency>
            <groupId>io.confluent</groupId>
            <artifactId>kafka-connect-storage-common-htrace-core4-shaded</artifactId>
            <version>${kafka.connect.storage.common.version}</version>
        </dependency>
        <dependency>
            <groupId>io.confluent</groupId>
            <artifactId>kafka-connect-storage-common-avatica-shaded</artifactId>
            <version>${kafka.connect.storage.common.version}</version>
        </dependency>
        <dependency>
            <groupId>org.apache.hadoop</groupId>
            <artifactId>hadoop-minicluster</artifactId>
            <version>${hadoop.version}</version>
            <scope>test</scope>
            <exclusions>
<<<<<<< HEAD
                <exclusion>
                    <groupId>io.netty</groupId>
                    <artifactId>netty</artifactId>
                </exclusion>
                <exclusion>
                    <groupId>io.netty</groupId>
                    <artifactId>netty-all</artifactId>
                </exclusion>
=======
                <!-- Use a repackaged version of log4j with security patches.
                     kafka-connect-storage-hive brings in log4j as a transitive dependency -->
>>>>>>> 2feba9ea
                <exclusion>
                    <groupId>log4j</groupId>
                    <artifactId>log4j</artifactId>
                </exclusion>
<<<<<<< HEAD
                <exclusion>
                    <groupId>org.apache.htrace</groupId>
                    <artifactId>htrace-core4</artifactId>
                </exclusion>
            </exclusions>
=======
            </exclusions>
        </dependency>
        <dependency>
            <groupId>io.confluent</groupId>
            <artifactId>confluent-log4j</artifactId>
            <version>${confluent-log4j.version}</version>
>>>>>>> 2feba9ea
        </dependency>
        <dependency>
            <groupId>org.apache.hadoop</groupId>
            <artifactId>hadoop-minikdc</artifactId>
            <version>${hadoop.version}</version>
            <scope>test</scope>
            <exclusions>
                <exclusion>
                    <!-- exclude this from hadoop minikdc as the minikdc depends on
                    the apacheds-jdbm1 bundle, which is not available in maven central-->
                    <groupId>org.apache.directory.jdbm</groupId>
                    <artifactId>apacheds-jdbm1</artifactId>
                </exclusion>
<<<<<<< HEAD
=======
                <!-- Use a repackaged version of log4j with security patches.
                     kafka-connect-storage-hive brings in log4j as a transitive dependency -->
>>>>>>> 2feba9ea
                <exclusion>
                    <groupId>log4j</groupId>
                    <artifactId>log4j</artifactId>
                </exclusion>
<<<<<<< HEAD
                <exclusion>
                    <groupId>org.apache.htrace</groupId>
                    <artifactId>htrace-core4</artifactId>
                </exclusion>
=======
>>>>>>> 2feba9ea
            </exclusions>
        </dependency>
        <dependency>
            <groupId>io.confluent</groupId>
            <artifactId>confluent-log4j</artifactId>
            <version>${confluent-log4j.version}</version>
            <scope>test</scope>
        </dependency>
        <dependency>
            <!-- add this to satisfy the dependency requirement of apacheds-jdbm1-->
            <groupId>org.apache.directory.jdbm</groupId>
            <artifactId>apacheds-jdbm1</artifactId>
            <version>${apacheds-jdbm1.version}</version>
            <scope>test</scope>
        </dependency>
    </dependencies>

    <build>
        <plugins>
            <plugin>
                <groupId>io.confluent</groupId>
                <version>${kafka.connect.maven.plugin.version}</version>
                <artifactId>kafka-connect-maven-plugin</artifactId>
                <executions>
                    <execution>
                        <goals>
                            <goal>kafka-connect</goal>
                        </goals>
                        <configuration>
                            <title>Kafka Connect HDFS</title>
                            <documentationUrl>https://docs.confluent.io/kafka-connect-hdfs/current/index.html</documentationUrl>
                            <description>
                                The HDFS connector allows you to export data from Kafka topics to HDFS files in a variety of formats and integrates with Hive to make data immediately available for querying with HiveQL.

                                The connector periodically polls data from Kafka and writes them to HDFS. The data from each Kafka topic is partitioned by the provided partitioner and divided into chunks. Each chunk of data is represented as an HDFS file with topic, Kafka partition, start and end offsets of this data chunk in the filename. If no partitioner is specified in the configuration, the default partitioner which preserves the Kafka partitioning is used. The size of each data chunk is determined by the number of records written to HDFS, the time written to HDFS and schema compatibility.

                                The HDFS connector integrates with Hive and when it is enabled, the connector automatically creates an external Hive partitioned table for each Kafka topic and updates the table according to the available data in HDFS.
                            </description>

                            <supportProviderName>Confluent, Inc.</supportProviderName>
                            <supportSummary><![CDATA[This connector is <a href="https://www.confluent.io/subscription/">supported by Confluent</a> as part of a <a href="https://www.confluent.io/product/confluent-platform/">Confluent Platform</a> subscription.]]></supportSummary>
                            <supportUrl>https://docs.confluent.io/current/</supportUrl>
                            <supportLogo>logos/confluent.png</supportLogo>

                            <ownerUsername>confluentinc</ownerUsername>
                            <ownerType>organization</ownerType>
                            <ownerName>Confluent, Inc.</ownerName>
                            <ownerUrl>https://confluent.io/</ownerUrl>
                            <ownerLogo>logos/confluent.png</ownerLogo>

                            <componentTypes>
                                <componentType>sink</componentType>
                            </componentTypes>

                            <tags>
                                <tag>hadoop</tag>
                                <tag>hdfs</tag>
                                <tag>hive</tag>
                            </tags>

                            <confluentControlCenterIntegration>true</confluentControlCenterIntegration>
                        </configuration>
                    </execution>
                </executions>
            </plugin>
            <plugin>
                <groupId>org.apache.maven.plugins</groupId>
                <artifactId>maven-compiler-plugin</artifactId>
                <configuration>
                    <compilerArgs>
                        <arg>-Xlint:all,-deprecation,-processing</arg>
                        <arg>-Werror</arg>
                    </compilerArgs>
                    <showWarnings>true</showWarnings>
                    <showDeprecation>false</showDeprecation>
                </configuration>
            </plugin>
            <plugin>
                <artifactId>maven-assembly-plugin</artifactId>
                <configuration>
                    <descriptors>
                        <descriptor>src/assembly/development.xml</descriptor>
                        <descriptor>src/assembly/package.xml</descriptor>
                    </descriptors>
                    <attach>false</attach>
                </configuration>
                <executions>
                    <execution>
                        <id>make-assembly</id>
                        <phase>package</phase>
                        <goals>
                            <goal>single</goal>
                        </goals>
                    </execution>
                </executions>
            </plugin>
            <plugin>
                <groupId>org.apache.maven.plugins</groupId>
                <artifactId>maven-surefire-plugin</artifactId>
                <configuration>
                    <reuseForks>false</reuseForks>
                    <forkCount>1</forkCount>
                    <systemPropertyVariables>
                        <datanucleus.schema.autoCreateAll>true</datanucleus.schema.autoCreateAll>
                    </systemPropertyVariables>
                    <additionalClasspathElements>
                        <!--puts hive-site.xml on classpath - w/o HMS tables are not created-->
                        <additionalClasspathElement>src/test/resources/conf</additionalClasspathElement>
                    </additionalClasspathElements>
                </configuration>
            </plugin>
            <plugin>
                <groupId>org.apache.maven.plugins</groupId>
                <artifactId>maven-checkstyle-plugin</artifactId>
                <executions>
                    <execution>
                        <id>validate</id>
                        <phase>validate</phase>
                        <configuration>
                            <suppressionsLocation>checkstyle/suppressions.xml</suppressionsLocation>
                        </configuration>
                        <goals>
                            <goal>check</goal>
                        </goals>
                    </execution>
                </executions>
            </plugin>
            <plugin>
                <artifactId>maven-clean-plugin</artifactId>
                <version>3.0.0</version>
                <configuration>
                    <filesets>
                        <fileset>
                            <directory>.</directory>
                            <includes>
                                <include>derby.log</include>
                                <include>metastore_db/</include>
                            </includes>
                        </fileset>
                    </filesets>
                </configuration>
            </plugin>
            <plugin>
                <groupId>org.apache.maven.plugins</groupId>
                <artifactId>maven-release-plugin</artifactId>
                <version>${maven.release.plugin.version}</version>
                <configuration>
                    <autoVersionSubmodules>true</autoVersionSubmodules>
                    <remoteTagging>false</remoteTagging>
                    <tagNameFormat>v@{project.version}</tagNameFormat>
                </configuration>
            </plugin>
        </plugins>

        <resources>
            <resource>
                <directory>src/main/resources</directory>
                <filtering>true</filtering>
            </resource>
        </resources>
    </build>

    <profiles>
        <profile>
            <id>standalone</id>
            <build>
                <plugins>
                    <plugin>
                        <artifactId>maven-assembly-plugin</artifactId>
                        <configuration>
                            <descriptors>
                                <descriptor>src/assembly/standalone.xml</descriptor>
                            </descriptors>
                        </configuration>
                    </plugin>
                </plugins>
            </build>
        </profile>
    </profiles>
</project><|MERGE_RESOLUTION|>--- conflicted
+++ resolved
@@ -54,11 +54,10 @@
     <properties>
         <confluent.maven.repo>http://packages.confluent.io/maven/</confluent.maven.repo>
         <apacheds-jdbm1.version>2.0.0-M2</apacheds-jdbm1.version>
-        <confluent-log4j.version>1.2.17-cp2.2</confluent-log4j.version>
+        <confluent-log4j.version>1.2.17-cp8</confluent-log4j.version>
         <kafka.connect.maven.plugin.version>0.11.1</kafka.connect.maven.plugin.version>
         <maven.release.plugin.version>2.5.3</maven.release.plugin.version>
         <kafka.connect.storage.common.version>10.1.1</kafka.connect.storage.common.version>
-        <confluent-log4j.version>1.2.17-cp2</confluent-log4j.version>
         <commons.collections.version>3.2.2</commons.collections.version>
         <libthrift.version>0.13.0</libthrift.version>
         <log4j-api.version>2.8.2</log4j-api.version>
@@ -192,7 +191,6 @@
             <version>${hadoop.version}</version>
             <scope>test</scope>
             <exclusions>
-<<<<<<< HEAD
                 <exclusion>
                     <groupId>io.netty</groupId>
                     <artifactId>netty</artifactId>
@@ -201,28 +199,23 @@
                     <groupId>io.netty</groupId>
                     <artifactId>netty-all</artifactId>
                 </exclusion>
-=======
                 <!-- Use a repackaged version of log4j with security patches.
                      kafka-connect-storage-hive brings in log4j as a transitive dependency -->
->>>>>>> 2feba9ea
                 <exclusion>
                     <groupId>log4j</groupId>
                     <artifactId>log4j</artifactId>
                 </exclusion>
-<<<<<<< HEAD
                 <exclusion>
                     <groupId>org.apache.htrace</groupId>
                     <artifactId>htrace-core4</artifactId>
                 </exclusion>
             </exclusions>
-=======
             </exclusions>
         </dependency>
         <dependency>
             <groupId>io.confluent</groupId>
             <artifactId>confluent-log4j</artifactId>
             <version>${confluent-log4j.version}</version>
->>>>>>> 2feba9ea
         </dependency>
         <dependency>
             <groupId>org.apache.hadoop</groupId>
@@ -236,22 +229,16 @@
                     <groupId>org.apache.directory.jdbm</groupId>
                     <artifactId>apacheds-jdbm1</artifactId>
                 </exclusion>
-<<<<<<< HEAD
-=======
                 <!-- Use a repackaged version of log4j with security patches.
                      kafka-connect-storage-hive brings in log4j as a transitive dependency -->
->>>>>>> 2feba9ea
                 <exclusion>
                     <groupId>log4j</groupId>
                     <artifactId>log4j</artifactId>
                 </exclusion>
-<<<<<<< HEAD
                 <exclusion>
                     <groupId>org.apache.htrace</groupId>
                     <artifactId>htrace-core4</artifactId>
                 </exclusion>
-=======
->>>>>>> 2feba9ea
             </exclusions>
         </dependency>
         <dependency>
