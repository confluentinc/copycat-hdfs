#!/usr/bin/env groovy
common {
  slackChannel = '#connect-warn'
  upstreamProjects = ['confluentinc/schema-registry','confluentinc/common']
  nodeLabel = 'docker-debian-jdk8'
<<<<<<< HEAD
  sonarqubeScannerEnable = true
  sonarqubeQualityCheck = true
=======
  disableConcurrentBuilds = true
>>>>>>> bd77c348
}<|MERGE_RESOLUTION|>--- conflicted
+++ resolved
@@ -3,10 +3,7 @@
   slackChannel = '#connect-warn'
   upstreamProjects = ['confluentinc/schema-registry','confluentinc/common']
   nodeLabel = 'docker-debian-jdk8'
-<<<<<<< HEAD
   sonarqubeScannerEnable = true
   sonarqubeQualityCheck = true
-=======
   disableConcurrentBuilds = true
->>>>>>> bd77c348
 }