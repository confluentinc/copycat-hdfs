--- conflicted
+++ resolved
@@ -29,6 +29,7 @@
 import io.confluent.connect.hdfs.FileUtils;
 import io.confluent.connect.hdfs.HdfsSinkConnectorConfig;
 import io.confluent.connect.hdfs.TestWithMiniDFSCluster;
+import io.confluent.connect.storage.common.StorageCommonConfig;
 
 import static org.junit.Assert.assertEquals;
 import static org.junit.Assert.assertNull;
@@ -130,7 +131,6 @@
   }
 
   @Test
-<<<<<<< HEAD
   public void testCorruptReadDoesThrowException() throws Exception {
     setUp();
     properties.put(HdfsSinkConnectorConfig.TOPIC_CAPTURE_GROUPS_REGEX_CONFIG, "(.*)");
@@ -196,7 +196,9 @@
       super.append(key, val);
       changeSync();
     }
-=======
+  }
+
+  @Test
   public void testHdfsIsDown() throws Exception {
     setUp();
     HdfsSinkConnectorConfig connectorConfig = new HdfsSinkConnectorConfig(properties);
@@ -213,6 +215,5 @@
       //expected
     }
     assertEquals(fileSystemCacheSizeBefore, getFileSystemCacheSize());
->>>>>>> 91694aa5
   }
 }