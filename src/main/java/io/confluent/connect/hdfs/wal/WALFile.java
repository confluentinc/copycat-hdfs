/**
 * Copyright 2015 Confluent Inc.
 *
 * Licensed under the Apache License, Version 2.0 (the "License"); you may not use this file except
 * in compliance with the License. You may obtain a copy of the License at
 *
 * http://www.apache.org/licenses/LICENSE-2.0
 *
 * Unless required by applicable law or agreed to in writing, software distributed under the License
 * is distributed on an "AS IS" BASIS, WITHOUT WARRANTIES OR CONDITIONS OF ANY KIND, either express
 * or implied. See the License for the specific language governing permissions and limitations under
 * the License.
 */

package io.confluent.connect.hdfs.wal;

import org.apache.commons.io.Charsets;
import org.apache.commons.logging.Log;
import org.apache.commons.logging.LogFactory;
import org.apache.hadoop.conf.Configurable;
import org.apache.hadoop.conf.Configuration;
import org.apache.hadoop.fs.ChecksumException;
import org.apache.hadoop.fs.CommonConfigurationKeys;
import org.apache.hadoop.fs.FSDataInputStream;
import org.apache.hadoop.fs.FSDataOutputStream;
import org.apache.hadoop.fs.FileStatus;
import org.apache.hadoop.fs.FileSystem;
import org.apache.hadoop.fs.Path;
import org.apache.hadoop.fs.Syncable;
import org.apache.hadoop.io.DataInputBuffer;
import org.apache.hadoop.io.DataOutputBuffer;
import org.apache.hadoop.io.IOUtils;
import org.apache.hadoop.io.VersionMismatchException;
import org.apache.hadoop.io.Writable;
import org.apache.hadoop.io.serializer.Deserializer;
import org.apache.hadoop.io.serializer.SerializationFactory;
import org.apache.hadoop.io.serializer.Serializer;
import org.apache.hadoop.ipc.RemoteException;
import org.apache.hadoop.util.Options;
import org.apache.hadoop.util.Time;
import org.apache.kafka.connect.errors.ConnectException;

import java.io.Closeable;
import java.io.DataInputStream;
import java.io.IOException;
import java.rmi.server.UID;
import java.security.MessageDigest;
import java.util.Arrays;

import io.confluent.connect.hdfs.HdfsSinkConnectorConfig;

public class WALFile {

  private static final Log log = LogFactory.getLog(WALFile.class);
  private static final byte INITIAL_VERSION = (byte) 0;
  private static final int SYNC_ESCAPE = -1;      // "length" of sync entries
  private static final int SYNC_HASH_SIZE = 16;   // number of bytes in hash
  private static final int SYNC_SIZE = 4 + SYNC_HASH_SIZE; // escape + hash
  /**
   * The number of bytes between sync points.
   */
  public static final int SYNC_INTERVAL = 100 * SYNC_SIZE;
  private static byte[] VERSION = new byte[]{
      (byte) 'W', (byte) 'A', (byte) 'L', INITIAL_VERSION
  };

  private static String deserErrorFmt = "Could not find a deserializer for the %s class: '%s'. "
      + "Please ensure that the configuration '%s' is properly configured, if you're using custom"
      + " serialization.";

  private WALFile() {}

  public static Writer createWriter(
      HdfsSinkConnectorConfig conf,
      Writer.Option... opts
  ) throws IOException {
    return new Writer(conf, opts);
  }

  /**
   * Get the configured buffer size
   */
  private static int getBufferSize(Configuration conf) {
    return conf.getInt("io.file.buffer.size", 4096);
  }

  public static class Writer implements Closeable, Syncable {
    protected Serializer<WALEntry> keySerializer;
    protected Serializer<WALEntry> valSerializer;
    boolean ownOutputStream = true;
    // Insert a globally unique 16-byte value every few entries, so that one
    // can seek into the middle of a file and then synchronize with record
    // starts and ends by scanning for this value.
    long lastSyncPos;                     // position of last sync
    byte[] sync;                          // 16 random bytes
    private FSDataOutputStream out;
    private DataOutputBuffer buffer = new DataOutputBuffer();
    private boolean appendMode;

    {
      try {
        MessageDigest digester = MessageDigest.getInstance("MD5");
        long time = Time.now();
        digester.update((new UID() + "@" + time).getBytes(Charsets.UTF_8));
        sync = digester.digest();
      } catch (Exception e) {
        throw new RuntimeException(e);
      }
    }

    Writer(HdfsSinkConnectorConfig connectorConfig, Option... opts) throws IOException {
      Configuration conf = connectorConfig.getHadoopConfiguration();
      BlockSizeOption blockSizeOption =
          Options.getOption(BlockSizeOption.class, opts);
      BufferSizeOption bufferSizeOption =
          Options.getOption(BufferSizeOption.class, opts);
      ReplicationOption replicationOption =
          Options.getOption(ReplicationOption.class, opts);

      FileOption fileOption = Options.getOption(FileOption.class, opts);
      AppendIfExistsOption appendIfExistsOption = Options.getOption(
          AppendIfExistsOption.class, opts);
      StreamOption streamOption = Options.getOption(StreamOption.class, opts);

      // check consistency of options
      if ((fileOption == null) == (streamOption == null)) {
        throw new IllegalArgumentException("file or stream must be specified");
      }
      if (fileOption == null && (
          blockSizeOption != null
              || bufferSizeOption != null
              || replicationOption != null
          )
      ) {
        throw new IllegalArgumentException("file modifier options not compatible with stream");
      }

      FileSystem fs = null;
      FSDataOutputStream out;
      boolean ownStream = fileOption != null;
<<<<<<< HEAD

      try {
        if (ownStream) {
          Path p = fileOption.getValue();
          fs = p.getFileSystem(conf);
          int bufferSize = bufferSizeOption == null
                           ? getBufferSize(conf)
                           : bufferSizeOption.getValue();
          short replication = replicationOption == null
                              ? fs.getDefaultReplication(p)
                              : (short) replicationOption.getValue();
          long blockSize = blockSizeOption == null
                           ? fs.getDefaultBlockSize(p)
                           : blockSizeOption.getValue();

          if (appendIfExistsOption != null && appendIfExistsOption.getValue() && fs.exists(p)) {
            // Read the file and verify header details
            try (WALFile.Reader reader = new WALFile.Reader(
                connectorConfig.getHadoopConfiguration(),
                WALFile.Reader.file(p),
                new Reader.OnlyHeaderOption()
            )) {
              if (reader.getVersion() != VERSION[3]) {
                throw new VersionMismatchException(VERSION[3], reader.getVersion());
              }
              sync = reader.getSync();
=======
      if (ownStream) {
        Path p = fileOption.getValue();
        FileSystem fs;
        fs = p.getFileSystem(conf);
        int bufferSize = bufferSizeOption == null ? getBufferSize(conf) :
                         bufferSizeOption.getValue();
        short replication = replicationOption == null ?
                            fs.getDefaultReplication(p) :
                            (short) replicationOption.getValue();
        long blockSize = blockSizeOption == null ? fs.getDefaultBlockSize(p) :
                         blockSizeOption.getValue();

        if (appendIfExistsOption != null
            && appendIfExistsOption.getValue()
            && fs.exists(p)
            && hasIntactVersionHeader(p, fs)
        ) {
          // Read the file and verify header details
          try (WALFile.Reader reader =
                   new WALFile.Reader(conf, WALFile.Reader.file(p), new Reader.OnlyHeaderOption())){
            if (reader.getVersion() != VERSION[3]) {
              throw new VersionMismatchException(VERSION[3], reader.getVersion());
>>>>>>> c6e9f60c
            }
            out = fs.append(p, bufferSize);
            this.appendMode = true;
          } else {
            out = fs.create(p, true, bufferSize, replication, blockSize);
          }
        } else {
          out = streamOption.getValue();
        }

        init(connectorConfig, out, ownStream);
      } catch (RemoteException re) {
        log.error("Failed creating a WAL Writer: " + re.getMessage());
        if (re.getClassName().equals(WALConstants.LEASE_EXCEPTION_CLASS_NAME)) {
          if (fs != null) {
            fs.close();
          }
        }
        throw re;
      }

    }
    
    private boolean hasIntactVersionHeader(Path p, FileSystem fs) throws IOException {
      FileStatus[] statuses = fs.listStatus(p);
      if (statuses.length != 1) {
        throw new ConnectException("Expected exactly one log for WAL file " + p);
      }
      boolean result = statuses[0].getLen() >= VERSION.length;
      if (!result) {
        log.warn("Failed to read version header from WAL file " + p);
      }
      return result;
    }

    public static Option file(Path value) {
      return new FileOption(value);
    }

    public static Option bufferSize(int value) {
      return new BufferSizeOption(value);
    }

    public static Option stream(FSDataOutputStream value) {
      return new StreamOption(value);
    }

    public static Option replication(short value) {
      return new ReplicationOption(value);
    }

    public static Option appendIfExists(boolean value) {
      return new AppendIfExistsOption(value);
    }

    public static Option blockSize(long value) {
      return new BlockSizeOption(value);
    }

    void init(HdfsSinkConnectorConfig connectorConfig, FSDataOutputStream out, boolean ownStream)
        throws IOException {
      Configuration conf = connectorConfig.getHadoopConfiguration();
      this.out = out;
      this.ownOutputStream = ownStream;
      SerializationFactory serializationFactory = new SerializationFactory(conf);
      this.keySerializer = serializationFactory.getSerializer(WALEntry.class);
      if (this.keySerializer == null) {
        String errorMsg = String.format(
            deserErrorFmt,
            "Key",
            WALEntry.class.getCanonicalName(),
            CommonConfigurationKeys.IO_SERIALIZATIONS_KEY
        );
        throw new IOException(errorMsg);
      }
      this.keySerializer.open(buffer);
      this.valSerializer = serializationFactory.getSerializer(WALEntry.class);
      if (this.valSerializer == null) {
        String errorMsg = String.format(
            deserErrorFmt,
            "Value",
            WALEntry.class.getCanonicalName(),
            CommonConfigurationKeys.IO_SERIALIZATIONS_KEY
        );
        throw new IOException(errorMsg);
      }
      this.valSerializer.open(buffer);
      if (appendMode) {
        sync();
      } else {
        writeFileHeader();
      }
    }

    public synchronized void append(WALEntry key, WALEntry val)
        throws IOException {
      buffer.reset();

      // Append the 'key'
      keySerializer.serialize(key);
      int keyLength = buffer.getLength();
      if (keyLength < 0) {
        throw new IOException("negative length keys not allowed: " + key);
      }

      valSerializer.serialize(val);

      // Write the record out
      checkAndWriteSync();                                // sync
      out.writeInt(buffer.getLength());                   // total record length
      out.writeInt(keyLength);                            // key portion length
      out.write(buffer.getData(), 0, buffer.getLength()); // data
    }

    /**
     * Returns the current length of the output file.
     *
     * <p>This always returns a synchronized position.  In other words, immediately after calling
     * {@link WALFile.Reader#seek(long)} with a position returned by this method, {@link
     * WALFile.Reader#next(Writable)} may be called.  However the key may be earlier in the file
     * than key last written when this method was called (e.g., with block-compression, it may be
     * the first key in the block that was being written when this method was called).
     */
    public synchronized long getLength() throws IOException {
      return out.getPos();
    }

    private synchronized void checkAndWriteSync() throws IOException {
      if (sync != null && out.getPos() >= lastSyncPos + SYNC_INTERVAL) {
        // time to emit sync
        sync();
      }
    }

    private void writeFileHeader()
        throws IOException {
      out.write(VERSION);                    // write the version
      out.write(sync);                       // write the sync bytes
      out.flush();                           // flush header
    }

    @Override
    public synchronized void close() throws IOException {
      keySerializer.close();
      valSerializer.close();
      if (out != null) {
        // Close the underlying stream iff we own it...
        if (ownOutputStream) {
          out.close();
        } else {
          out.flush();
        }
        out = null;
      }
    }

    @Override
    public void sync() throws IOException {
      if (sync != null && lastSyncPos != out.getPos()) {
        out.writeInt(SYNC_ESCAPE);                // mark the start of the sync
        out.write(sync);                          // write sync
        lastSyncPos = out.getPos();               // update lastSyncPos
      }
    }

    @Override
    public void hflush() throws IOException {
      if (out != null) {
        out.hflush();
      }
    }

    @Override
    public void hsync() throws IOException {
      if (out != null) {
        out.hsync();
      }
    }

    /**
     * A tag interface for all of the Reader options
     */
    public interface Option {
    }

    static class FileOption extends Options.PathOption implements Option {

      FileOption(Path path) {
        super(path);
      }
    }

    static class StreamOption extends Options.FSDataOutputStreamOption
        implements Option {

      StreamOption(FSDataOutputStream stream) {
        super(stream);
      }
    }

    static class BufferSizeOption extends Options.IntegerOption
        implements Option {

      BufferSizeOption(int value) {
        super(value);
      }
    }

    static class BlockSizeOption extends Options.LongOption implements Option {

      BlockSizeOption(long value) {
        super(value);
      }
    }

    static class ReplicationOption extends Options.IntegerOption
        implements Option {

      ReplicationOption(int value) {
        super(value);
      }
    }

    static class AppendIfExistsOption extends Options.BooleanOption implements Option {
      AppendIfExistsOption(boolean value) {
        super(value);
      }
    }
  }

  public static class Reader implements java.io.Closeable {

    private String filename;
    private FSDataInputStream in;
    private DataOutputBuffer outBuf = new DataOutputBuffer();

    private byte version;
    private byte[] sync = new byte[SYNC_HASH_SIZE];
    private byte[] syncCheck = new byte[SYNC_HASH_SIZE];
    private boolean syncSeen;

    private long headerEnd;
    private long end;
    private int keyLength;
    private int recordLength;

    private Configuration conf;

    private DataInputBuffer valBuffer = null;
    private DataInputStream valIn = null;
    private Deserializer<WALEntry> keyDeserializer;
    private Deserializer<WALEntry> valDeserializer;

    public Reader(Configuration conf, Option... opts) throws IOException {
      // Look up the options, these are null if not set
      FileOption fileOpt = Options.getOption(FileOption.class, opts);
      InputStreamOption streamOpt = Options.getOption(InputStreamOption.class, opts);
      LengthOption lenOpt = Options.getOption(LengthOption.class, opts);
      BufferSizeOption bufOpt = Options.getOption(BufferSizeOption.class, opts);

      // check for consistency
      if ((fileOpt == null) == (streamOpt == null)) {
        throw new
            IllegalArgumentException("File or stream option must be specified");
      }
      if (fileOpt == null && bufOpt != null) {
        throw new IllegalArgumentException("buffer size can only be set when a file is specified.");
      }

      // figure out the real values
      Path filename = null;
      FSDataInputStream file;
      final long len;
      FileSystem fs = null;

      try {
        if (fileOpt != null) {
          filename = fileOpt.getValue();
          fs = filename.getFileSystem(conf);
          int bufSize = bufOpt == null ? getBufferSize(conf) : bufOpt.getValue();
          len = null == lenOpt
                ? fs.getFileStatus(filename).getLen()
                : lenOpt.getValue();
          file = openFile(fs, filename, bufSize, len);
        } else {
          len = null == lenOpt ? Long.MAX_VALUE : lenOpt.getValue();
          file = streamOpt.getValue();
        }
        StartOption startOpt = Options.getOption(StartOption.class, opts);
        long start = startOpt == null ? 0 : startOpt.getValue();
        // really set up
        OnlyHeaderOption headerOnly = Options.getOption(OnlyHeaderOption.class, opts);
        initialize(filename, file, start, len, conf, headerOnly != null);
      } catch (RemoteException re) {
        log.error("Failed creating a WAL Reader: " + re.getMessage());
        if (re.getClassName().equals(WALConstants.LEASE_EXCEPTION_CLASS_NAME)) {
          if (fs != null) {
            fs.close();
          }
        }
        throw re;
      }
    }

    /**
     * Create an option to specify the path name of the sequence file.
     *
     * @param value the path to read
     * @return a new option
     */
    public static Option file(Path value) {
      return new FileOption(value);
    }

    /**
     * Create an option to specify the stream with the sequence file.
     *
     * @param value the stream to read.
     * @return a new option
     */
    public static Option stream(FSDataInputStream value) {
      return new InputStreamOption(value);
    }

    /**
     * Create an option to specify the starting byte to read.
     *
     * @param value the number of bytes to skip over
     * @return a new option
     */
    public static Option start(long value) {
      return new StartOption(value);
    }

    /**
     * Create an option to specify the number of bytes to read.
     *
     * @param value the number of bytes to read
     * @return a new option
     */
    public static Option length(long value) {
      return new LengthOption(value);
    }

    /**
     * Create an option with the buffer size for reading the given pathname.
     *
     * @param value the number of bytes to buffer
     * @return a new option
     */
    public static Option bufferSize(int value) {
      return new BufferSizeOption(value);
    }

    /**
     * Common work of the constructors.
     */
    private void initialize(
        Path filename, FSDataInputStream in,
        long start, long length, Configuration conf,
        boolean tempReader
    ) throws IOException {
      if (in == null) {
        throw new IllegalArgumentException("in == null");
      }
      this.filename = filename == null ? "<unknown>" : filename.toString();
      this.in = in;
      this.conf = conf;
      boolean succeeded = false;
      try {
        seek(start);
        this.end = this.in.getPos() + length;
        // if it wrapped around, use the max
        if (end < length) {
          end = Long.MAX_VALUE;
        }
        init(tempReader);
        succeeded = true;
      } finally {
        if (!succeeded) {
          IOUtils.cleanup(log, this.in);
        }
      }
    }

    /**
     * Override this method to specialize the type of {@link FSDataInputStream} returned.
     *
     * @param fs The file system used to open the file.
     * @param file The file being read.
     * @param bufferSize The buffer size used to read the file.
     * @param length The length being read if it is >= 0.  Otherwise, the length is not available.
     * @return The opened stream.
     */
    protected FSDataInputStream openFile(
        FileSystem fs, Path file,
        int bufferSize, long length
    ) throws IOException {
      return fs.open(file, bufferSize);
    }

    /**
     * Initialize the {@link Reader}
     *
     * @param tempReader <code>true</code> if we are constructing a temporary and hence do not
     *      initialize every component; <code>false</code> otherwise.
     */
    private void init(boolean tempReader) throws IOException {
      byte[] versionBlock = new byte[VERSION.length];
      in.readFully(versionBlock);

      if ((versionBlock[0] != VERSION[0])
          || (versionBlock[1] != VERSION[1])
          || (versionBlock[2] != VERSION[2])
      ) {
        throw new IOException(this + " not a WALFile");
      }

      // Set 'version'
      version = versionBlock[3];
      if (version > VERSION[3]) {
        throw new VersionMismatchException(VERSION[3], version);
      }

      in.readFully(sync);                       // read sync bytes
      headerEnd = in.getPos();                  // record end of header

      // Initialize... *not* if this we are constructing a temporary Reader
      if (!tempReader) {
        valBuffer = new DataInputBuffer();
        valIn = valBuffer;

        SerializationFactory serializationFactory =
            new SerializationFactory(conf);
        this.keyDeserializer =
            getDeserializer(serializationFactory, WALEntry.class);
        if (this.keyDeserializer == null) {
          String errorMsg = String.format(
              deserErrorFmt,
              "Key",
              WALEntry.class.getCanonicalName(),
              CommonConfigurationKeys.IO_SERIALIZATIONS_KEY
          );
          throw new IOException(errorMsg);
        }

        this.keyDeserializer.open(valBuffer);

        this.valDeserializer =
            getDeserializer(serializationFactory, WALEntry.class);
        if (this.valDeserializer == null) {
          String errorMsg = String.format(
              deserErrorFmt,
              "Value",
              WALEntry.class.getCanonicalName(),
              CommonConfigurationKeys.IO_SERIALIZATIONS_KEY
          );
          throw new IOException(errorMsg);
        }
        this.valDeserializer.open(valIn);
      }
    }

    private <T> Deserializer<T> getDeserializer(SerializationFactory sf, Class<T> c) {
      return sf.getDeserializer(c);
    }

    private byte[] getSync() {
      return sync;
    }

    /**
     * Close the file.
     */
    @Override
    public synchronized void close() throws IOException {
      if (keyDeserializer != null) {
        keyDeserializer.close();
      }
      if (valDeserializer != null) {
        valDeserializer.close();
      }

      // Close the input-stream
      in.close();
    }

    private byte getVersion() {
      return version;
    }

    /**
     * Returns the configuration used for this file.
     */
    Configuration getConf() {
      return conf;
    }

    /**
     * Position valLenIn/valIn to the 'value' corresponding to the 'current' key
     */
    private synchronized void seekToCurrentValue() throws IOException {
      valBuffer.reset();
    }

    /**
     * Get the 'value' corresponding to the last read 'key'.
     *
     * @param val : The 'value' to be read.
     */
    public synchronized void getCurrentValue(Writable val)
        throws IOException {
      if (val instanceof Configurable) {
        ((Configurable) val).setConf(this.conf);
      }
      // Position stream to 'current' value
      seekToCurrentValue();

      val.readFields(valIn);
      if (valIn.read() > 0) {
        log.info("available bytes: " + valIn.available());
        throw new IOException(
            val
                + " read "
                + (valBuffer.getPosition() - keyLength)
                + " bytes, should read "
                + (valBuffer.getLength() - keyLength)
        );
      }
    }

    /**
     * Get the 'value' corresponding to the last read 'key'.
     *
     * @param val : The 'value' to be read.
     */
    public synchronized WALEntry getCurrentValue(WALEntry val)
        throws IOException {
      if (val instanceof Configurable) {
        ((Configurable) val).setConf(this.conf);
      }

      // Position stream to 'current' value
      seekToCurrentValue();
      val = deserializeValue(val);
      if (valIn.read() > 0) {
        log.info("available bytes: " + valIn.available());
        throw new IOException(
            val
                + " read "
                + (valBuffer.getPosition() - keyLength)
                + " bytes, should read "
                + (valBuffer.getLength() - keyLength)
        );
      }
      return val;

    }

    private WALEntry deserializeValue(WALEntry val) throws IOException {
      return valDeserializer.deserialize(val);
    }

    /**
     * Read and return the next record length, potentially skipping over a sync block.
     *
     * @return the length of the next record or -1 if there is no next record
     */
    private synchronized int readRecordLength() throws IOException {
      if (in.getPos() >= end) {
        return -1;
      }
      int length = in.readInt();
      if (sync != null && length == SYNC_ESCAPE) {
        // process a sync entry
        // read syncCheck
        in.readFully(syncCheck);
        if (!Arrays.equals(sync, syncCheck)) {
          // check it
          throw new IOException("File is corrupt!");
        }
        syncSeen = true;
        if (in.getPos() >= end) {
          return -1;
        }
        length = in.readInt();                  // re-read length
      } else {
        syncSeen = false;
      }

      return length;
    }

    /**
     * Read the next key in the file into <code>key</code>, skipping its value.  True if another
     * entry exists, and false at end of file.
     */
    public synchronized boolean next(Writable key) throws IOException {
      if (key.getClass() != WALEntry.class) {
        throw new IOException("wrong key class: " + key.getClass().getName()
            + " is not " + WALEntry.class);
      }

      outBuf.reset();

      keyLength = next(outBuf);
      if (keyLength < 0) {
        return false;
      }

      valBuffer.reset(outBuf.getData(), outBuf.getLength());

      key.readFields(valBuffer);
      valBuffer.mark(0);
      if (valBuffer.getPosition() != keyLength) {
        throw new IOException(key + " read " + valBuffer.getPosition()
            + " bytes, should read " + keyLength);
      }

      return true;
    }

    /**
     * Read the next key/value pair in the file into <code>key</code> and <code>val</code>.  Returns
     * true if such a pair exists and false when at end of file
     */
    public synchronized boolean next(Writable key, Writable val) throws IOException {
      if (val.getClass() != WALEntry.class) {
        throw new IOException("wrong value class: " + val + " is not " + WALEntry.class);
      }

      boolean more = next(key);

      if (more) {
        getCurrentValue(val);
      }

      return more;
    }

    /**
     * Read the next key/value pair in the file into <code>buffer</code>. Returns the length of the
     * key read, or -1 if at end of file.  The length of the value may be computed by calling
     * buffer.getLength() before and after calls to this method.
     */
    synchronized int next(DataOutputBuffer buffer) throws IOException {
      try {
        int length = readRecordLength();
        if (length == -1) {
          return -1;
        }
        int keyLength = in.readInt();
        buffer.write(in, length);
        return keyLength;
      } catch (ChecksumException e) {             // checksum failure
        handleChecksumException(e);
        return next(buffer);
      }
    }

    /**
     * Read the next key in the file, skipping its value.  Return null at end of file.
     */
    public synchronized WALEntry next(WALEntry key) throws IOException {
      outBuf.reset();
      keyLength = next(outBuf);
      if (keyLength < 0) {
        return null;
      }
      valBuffer.reset(outBuf.getData(), outBuf.getLength());
      key = deserializeKey(key);
      valBuffer.mark(0);
      if (valBuffer.getPosition() != keyLength) {
        throw new IOException(key + " read " + valBuffer.getPosition()
            + " bytes, should read " + keyLength);
      }
      return key;
    }

    private WALEntry deserializeKey(WALEntry key) throws IOException {
      return keyDeserializer.deserialize(key);
    }

    private void handleChecksumException(ChecksumException e)
        throws IOException {
      if (this.conf.getBoolean("io.skip.checksum.errors", false)) {
        log.warn("Bad checksum at " + getPosition() + ". Skipping entries.");
        sync(getPosition() + this.conf.getInt("io.bytes.per.checksum", 512));
      } else {
        throw e;
      }
    }

    /**
     * disables sync. often invoked for tmp files
     */
    synchronized void ignoreSync() {
      sync = null;
    }

    /**
     * Set the current byte position in the input file.
     *
     * <p>The position passed must be a position returned by {@link WALFile.Writer#getLength()} when
     * writing this file.  To seek to an arbitrary position, use {@link WALFile.Reader#sync(long)}.
     */
    public synchronized void seek(long position) throws IOException {
      in.seek(position);
    }

    /**
     * Seek to the next sync mark past a given position.
     */
    public synchronized void sync(long position) throws IOException {
      if (position + SYNC_SIZE >= end) {
        seek(end);
        return;
      }

      if (position < headerEnd) {
        // seek directly to first record
        in.seek(headerEnd);
        // note the sync marker "seen" in the header
        syncSeen = true;
        return;
      }

      try {
        seek(position + 4);                         // skip escape
        in.readFully(syncCheck);
        int syncLen = sync.length;
        for (int i = 0; in.getPos() < end; i++) {
          int j = 0;
          for (; j < syncLen; j++) {
            if (sync[j] != syncCheck[(i + j) % syncLen]) {
              break;
            }
          }
          if (j == syncLen) {
            in.seek(in.getPos() - SYNC_SIZE);     // position before sync
            return;
          }
          syncCheck[i % syncLen] = in.readByte();
        }
      } catch (ChecksumException e) {             // checksum failure
        handleChecksumException(e);
      }
    }

    /**
     * Returns true iff the previous call to next passed a sync mark.
     */
    public synchronized boolean syncSeen() {
      return syncSeen;
    }

    /**
     * Return the current byte position in the input file.
     */
    public synchronized long getPosition() throws IOException {
      return in.getPos();
    }

    /**
     * Returns the name of the file.
     */
    @Override
    public String toString() {
      return filename;
    }

    /**
     * A tag interface for all of the Reader options
     */
    public interface Option {

    }

    private static class FileOption extends Options.PathOption
        implements Option {

      private FileOption(Path value) {
        super(value);
      }
    }

    private static class InputStreamOption
        extends Options.FSDataInputStreamOption
        implements Option {

      private InputStreamOption(FSDataInputStream value) {
        super(value);
      }
    }

    private static class StartOption extends Options.LongOption
        implements Option {

      private StartOption(long value) {
        super(value);
      }
    }

    private static class LengthOption extends Options.LongOption
        implements Option {

      private LengthOption(long value) {
        super(value);
      }
    }

    private static class BufferSizeOption extends Options.IntegerOption
        implements Option {

      private BufferSizeOption(int value) {
        super(value);
      }
    }

    // only used directly
    private static class OnlyHeaderOption extends Options.BooleanOption
        implements Option {

      private OnlyHeaderOption() {
        super(true);
      }
    }


  }
}<|MERGE_RESOLUTION|>--- conflicted
+++ resolved
@@ -138,7 +138,6 @@
       FileSystem fs = null;
       FSDataOutputStream out;
       boolean ownStream = fileOption != null;
-<<<<<<< HEAD
 
       try {
         if (ownStream) {
@@ -154,7 +153,10 @@
                            ? fs.getDefaultBlockSize(p)
                            : blockSizeOption.getValue();
 
-          if (appendIfExistsOption != null && appendIfExistsOption.getValue() && fs.exists(p)) {
+          if (appendIfExistsOption != null
+              && appendIfExistsOption.getValue()
+              && fs.exists(p)
+              && hasIntactVersionHeader(p, fs)) {
             // Read the file and verify header details
             try (WALFile.Reader reader = new WALFile.Reader(
                 connectorConfig.getHadoopConfiguration(),
@@ -165,30 +167,6 @@
                 throw new VersionMismatchException(VERSION[3], reader.getVersion());
               }
               sync = reader.getSync();
-=======
-      if (ownStream) {
-        Path p = fileOption.getValue();
-        FileSystem fs;
-        fs = p.getFileSystem(conf);
-        int bufferSize = bufferSizeOption == null ? getBufferSize(conf) :
-                         bufferSizeOption.getValue();
-        short replication = replicationOption == null ?
-                            fs.getDefaultReplication(p) :
-                            (short) replicationOption.getValue();
-        long blockSize = blockSizeOption == null ? fs.getDefaultBlockSize(p) :
-                         blockSizeOption.getValue();
-
-        if (appendIfExistsOption != null
-            && appendIfExistsOption.getValue()
-            && fs.exists(p)
-            && hasIntactVersionHeader(p, fs)
-        ) {
-          // Read the file and verify header details
-          try (WALFile.Reader reader =
-                   new WALFile.Reader(conf, WALFile.Reader.file(p), new Reader.OnlyHeaderOption())){
-            if (reader.getVersion() != VERSION[3]) {
-              throw new VersionMismatchException(VERSION[3], reader.getVersion());
->>>>>>> c6e9f60c
             }
             out = fs.append(p, bufferSize);
             this.appendMode = true;
